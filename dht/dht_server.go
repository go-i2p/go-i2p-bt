// Copyright 2020 xgfone
//
// Licensed under the Apache License, Version 2.0 (the "License");
// you may not use this file except in compliance with the License.
// You may obtain a copy of the License at
//
//     http://www.apache.org/licenses/LICENSE-2.0
//
// Unless required by applicable law or agreed to in writing, software
// distributed under the License is distributed on an "AS IS" BASIS,
// WITHOUT WARRANTIES OR CONDITIONS OF ANY KIND, either express or implied.
// See the License for the specific language governing permissions and
// limitations under the License.

// Package dht implements the DHT Protocol. And you can use it to build or join
// the DHT swarm network.
package dht

import (
	"bytes"
	"fmt"
	"io"
	"log"
	"net"
	"sync"
	"time"

	"github.com/xgfone/bt/bencode"
	"github.com/xgfone/bt/krpc"
	"github.com/xgfone/bt/metainfo"
	"github.com/xgfone/bt/utils"
)

const (
	queryMethodPing         = "ping"
	queryMethodFindNode     = "find_node"
	queryMethodGetPeers     = "get_peers"
	queryMethodAnnouncePeer = "announce_peer"
)

var errUnsupportedIPProtocol = fmt.Errorf("unsupported ip protocol")

// Predefine some ip protocol stacks.
const (
	IPv4Protocol IPProtocolStack = 4
	IPv6Protocol IPProtocolStack = 6
)

// IPProtocolStack represents the ip protocol stack, such as IPv4 or IPv6
type IPProtocolStack uint8

// Result is used to pass the response result to the callback function.
type Result struct {
	// Addr is the address of the peer where the request is sent to.
	//
	// Notice: it may be nil for "get_peers" request.
	Addr net.Addr

	// For Error
	Code    int    // 0 represents the success.
	Reason  string // Reason indicates the reason why the request failed when Code > 0.
	Timeout bool   // Timeout indicates whether the response is timeout.

	// The list of the address of the peers returned by GetPeers.
	Peers []metainfo.Address
}

// Config is used to configure the DHT server.
type Config struct {
	// K is the size of the bucket of the routing table.
	//
	// The default is 8.
	K int

	// ID is the id of the current DHT server node.
	//
	// The default is generated randomly
	ID metainfo.Hash

	// IPProtocols is used to specify the supported IP Protocol Stack.
	//
	// If not given, it will detect the address family of the server listens
	// automatically and set the supported ip protocol stack by the address
	// family. If fails, the default is []IPProtocolStack{IPv4Protocol}.
	// For the empty address, it supports the ipv4/ipv6 protocols by default.
	// So, if the server is listening on the empty address, such as ":6881",
	// and only supports IPv6, you should specify it to "IPv6Protocol".
	IPProtocols []IPProtocolStack

	// ReadOnly indicates whether the current node is read-only.
	//
	// If true, the DHT server will enter in the read-only mode.
	//
	// The default is false.
	//
	// BEP 43
	ReadOnly bool

	// MsgSize is the maximum size of the DHT message.
	//
	// The default is 4096.
	MsgSize int

	// SearchDepth is used to control the depth to send the "get_peers" or
	// "find_node" query recursively to get the peers storing the torrent
	// infohash.
	//
	// The default depth is 8.
	SearchDepth int

	// RespTimeout is the response timeout, that's, the response is valid
	// only before the timeout reaches.
	//
	// The default is "10s".
	RespTimeout time.Duration

	// RoutingTableStorage is used to store the nodes in the routing table.
	//
	// The default is nil.
	RoutingTableStorage RoutingTableStorage

	// PeerManager is used to manage the peers on torrent infohash,
	// which is called when receiving the "get_peers" query.
	//
	// The default uses the inner token-peer manager.
	PeerManager PeerManager

	// Blacklist is used to manage the ip blacklist.
	//
	// The default is NewMemoryBlacklist(1024, time.Hour*24*7).
	Blacklist Blacklist

	// ErrorLog is used to log the error.
	//
	// The default is log.Printf.
	ErrorLog func(format string, args ...interface{})

	// OnSearch is called when someone searches the torrent infohash,
	// that's, the "get_peers" query.
	//
	// The default callback does noting.
	OnSearch func(infohash string, ip net.Addr)

	// OnTorrent is called when someone has the torrent infohash
	// or someone has just downloaded the torrent infohash,
	// that's, the "get_peers" response or "announce_peer" query.
	//
	// The default callback does noting.
	OnTorrent func(infohash string, ip net.Addr)

	// HandleInMessage is used to intercept the incoming DHT message.
	// For example, you can debug the message as the log.
	//
	// Return true if going on handling by the default. Or return false.
	//
	// The default is nil.
	HandleInMessage func(net.Addr, *krpc.Message) bool

	// HandleOutMessage is used to intercept the outgoing DHT message.
	// For example, you can debug the message as the log.
	//
	// Return (false, nil) if going on handling by the default.
	//
	// The default is nil.
	HandleOutMessage func(net.Addr, *krpc.Message) (wrote bool, err error)
}

func (c Config) in(net.Addr, *krpc.Message) bool           { return true }
func (c Config) out(net.Addr, *krpc.Message) (bool, error) { return false, nil }

func (c *Config) set(conf ...Config) {
	if len(conf) > 0 {
		*c = conf[0]
	}

	if c.K <= 0 {
		c.K = 8
	}
	if c.ID.IsZero() {
		c.ID = metainfo.NewRandomHash()
	}
	if c.MsgSize <= 0 {
		c.MsgSize = 4096
	}
	if c.ErrorLog == nil {
		c.ErrorLog = log.Printf
	}
	if c.SearchDepth < 1 {
		c.SearchDepth = 8
	}
	if c.RoutingTableStorage == nil {
		c.RoutingTableStorage = noopStorage{}
	}
	if c.Blacklist == nil {
		c.Blacklist = NewMemoryBlacklist(1024, time.Hour*24*7)
	}
	if c.RespTimeout == 0 {
		c.RespTimeout = time.Second * 10
	}
	if c.OnSearch == nil {
		c.OnSearch = func(string, net.Addr) {}
	}
	if c.OnTorrent == nil {
		c.OnTorrent = func(string, net.Addr) {}
	}
	if c.HandleInMessage == nil {
		c.HandleInMessage = c.in
	}
	if c.HandleOutMessage == nil {
		c.HandleOutMessage = c.out
	}
}

// Server is a DHT server.
type Server struct {
	conf Config
	exit chan struct{}
	conn net.PacketConn
	once sync.Once

	ipv4 bool
	ipv6 bool
	want []krpc.Want

	peerManager        PeerManager
	routingTable4      *routingTable
	routingTable6      *routingTable
	tokenManager       *tokenManager
	tokenPeerManager   *tokenPeerManager
	transactionManager *transactionManager
}

// NewServer returns a new DHT server.
func NewServer(conn net.PacketConn, config ...Config) *Server {
	var conf Config
	conf.set(config...)

	if len(conf.IPProtocols) == 0 {
		host, _, err := net.SplitHostPort(conn.LocalAddr().String())
		if err != nil {
			panic(err)
		} else if ip := net.ParseIP(host); utils.IpIsZero(ip) {
			conf.IPProtocols = []IPProtocolStack{IPv4Protocol, IPv6Protocol}
		} else if ip.To4() != nil {
			conf.IPProtocols = []IPProtocolStack{IPv4Protocol}
		} else {
			conf.IPProtocols = []IPProtocolStack{IPv6Protocol}
		}
	}

	var ipv4, ipv6 bool
	var want []krpc.Want
	for _, ip := range conf.IPProtocols {
		switch ip {
		case IPv4Protocol:
			ipv4 = true
			want = append(want, krpc.WantNodes)
		case IPv6Protocol:
			ipv6 = true
			want = append(want, krpc.WantNodes6)
		}
	}

	s := &Server{
		ipv4:               ipv4,
		ipv6:               ipv6,
		want:               want,
		conn:               conn,
		conf:               conf,
		exit:               make(chan struct{}),
		peerManager:        conf.PeerManager,
		tokenManager:       newTokenManager(),
		tokenPeerManager:   newTokenPeerManager(),
		transactionManager: newTransactionManager(),
	}

	s.routingTable4 = newRoutingTable(s, false)
	s.routingTable6 = newRoutingTable(s, true)
	if s.peerManager == nil {
		s.peerManager = s.tokenPeerManager
	}

	return s
}

// ID returns the ID of the DHT server node.
func (s *Server) ID() metainfo.Hash { return s.conf.ID }

// Bootstrap initializes the routing table at first.
//
// Notice: If the routing table has had some nodes, it does noting.
func (s *Server) Bootstrap(addrs []string) {
	if (s.ipv4 && s.routingTable4.Len() == 0) ||
		(s.ipv6 && s.routingTable6.Len() == 0) {
		for _, addr := range addrs {
			as, err := metainfo.NewAddressesFromString(addr)
			if err != nil {
				s.conf.ErrorLog(err.Error())
				continue
			}

			for _, a := range as {
				if err = s.FindNode(a.Addr(), s.conf.ID); err != nil {
					s.conf.ErrorLog(`fail to bootstrap '%s': %s`, a.String(), err)
				}
			}
		}
	}
}

// Node4Num returns the number of the ipv4 nodes in the routing table.
func (s *Server) Node4Num() int { return s.routingTable4.Len() }

// Node6Num returns the number of the ipv6 nodes in the routing table.
func (s *Server) Node6Num() int { return s.routingTable6.Len() }

// AddNode adds the node into the routing table.
//
// The returned value:
//   NodeAdded:           The node is added successfully.
//   NodeNotAdded:        The node is not added and is discarded.
//   NodeExistAndUpdated: The node has existed, and its status has been updated.
//   NodeExistAndChanged: The node has existed, but the address is inconsistent.
//                        The current node will be discarded.
//
func (s *Server) AddNode(node krpc.Node) int {
	// For IPv6
	if node.Addr.IsIPv6() {
		if s.ipv6 {
			return s.routingTable6.AddNode(node)
		}
		return NodeNotAdded
	}

	// For IPv4
	if s.ipv4 {
		return s.routingTable4.AddNode(node)
	}

	return NodeNotAdded
}

func (s *Server) addNode(a net.Addr, id metainfo.Hash, ro bool) (r int) {
	if ro { // BEP 43
		return NodeNotAdded
	}

	if r = s.AddNode(krpc.NewNodeByUDPAddr(id, a)); r == NodeExistAndChanged {
		s.conf.Blacklist.Add(utils.IPAddr(a), utils.Port(a))
	}

	return
}

func (s *Server) addNode2(node krpc.Node, ro bool) int {
	if ro { // BEP 43
		return NodeNotAdded
	}
	return s.AddNode(node)
}

func (s *Server) stop() {
	close(s.exit)
	s.routingTable4.Stop()
	s.routingTable6.Stop()
	s.tokenManager.Stop()
	s.tokenPeerManager.Stop()
	s.transactionManager.Stop()
	s.conf.Blacklist.Close()
}

// Close stops the DHT server.
func (s *Server) Close() { s.once.Do(s.stop) }

// Sync is used to synchronize the routing table to the underlying storage.
func (s *Server) Sync() {
	s.routingTable4.Sync()
	s.routingTable6.Sync()
}

// Run starts the DHT server.
func (s *Server) Run() {
	go s.routingTable4.Start(time.Minute * 5)
	go s.routingTable6.Start(time.Minute * 5)
	go s.tokenManager.Start(time.Minute * 10)
	go s.tokenPeerManager.Start(time.Hour * 24)
	go s.transactionManager.Start(s, s.conf.RespTimeout)

	buf := make([]byte, s.conf.MsgSize)
	for {
		n, raddr, err := s.conn.ReadFrom(buf)
		if err != nil {
			s.conf.ErrorLog("fail to read the dht message: %s", err)
			return
		}

		s.handlePacket(raddr.(net.Addr), buf[:n])
	}
}

func (s *Server) isDisabled(raddr net.Addr) bool {
	if utils.IsIPv6Addr(raddr) {
		if !s.ipv6 {
			return true
		}
	} else if !s.ipv4 {
		return true
	}
	return false
}

// HandlePacket handles the incoming DHT message.
func (s *Server) handlePacket(raddr net.Addr, data []byte) {
	if s.isDisabled(raddr) {
		return
	}

	// Check whether the raddr is in the ip blacklist. If yes, discard it.
	if s.conf.Blacklist.In(utils.IPAddr(raddr), utils.Port(raddr)) {
		return
	}

	var msg krpc.Message
	if err := bencode.DecodeBytes(data, &msg); err != nil {
		s.conf.ErrorLog("decode krpc message error: %s", err)
		return
	} else if msg.T == "" {
		s.conf.ErrorLog("no transaction id from '%s'", raddr)
		return
	}

	// TODO: Should we use a task pool??
	go s.handleMessage(raddr, msg)
}

func (s *Server) handleMessage(raddr net.Addr, m krpc.Message) {
	if !s.conf.HandleInMessage(raddr, &m) {
		return
	}

	switch m.Y {
	case "q":
		if !m.A.ID.IsZero() {
			r := s.addNode(raddr, m.A.ID, m.RO)
			if r != NodeExistAndChanged && !s.conf.ReadOnly { // BEP 43
				s.handleQuery(raddr, m)
			}
		}
	case "r":
		if !m.R.ID.IsZero() {
			if s.addNode(raddr, m.R.ID, m.RO) == NodeExistAndChanged {
				return
			}

			if t := s.transactionManager.PopTransaction(m.T, raddr); t != nil {
				t.OnResponse(t, raddr, m)
			}
		}
	case "e":
		if t := s.transactionManager.PopTransaction(m.T, raddr); t != nil {
			t.OnError(t, m.E.Code, m.E.Reason)
		}
	default:
		s.conf.ErrorLog("unknown dht message type '%s'", m.Y)
	}
}

func (s *Server) handleQuery(raddr net.Addr, m krpc.Message) {
	switch m.Q {
	case queryMethodPing:
		s.reply(raddr, m.T, krpc.ResponseResult{})

	case queryMethodFindNode: // See BEP 32
		var r krpc.ResponseResult
		n4 := m.A.ContainsWant(krpc.WantNodes)
		n6 := m.A.ContainsWant(krpc.WantNodes6)
		if !n4 && !n6 {
			if utils.IsIPv6Addr(raddr) {
				r.Nodes6 = s.routingTable6.Closest(m.A.InfoHash, s.conf.K)
			} else {
				r.Nodes = s.routingTable4.Closest(m.A.InfoHash, s.conf.K)
			}
		} else {
			if n4 {
				r.Nodes = s.routingTable4.Closest(m.A.InfoHash, s.conf.K)
			}
			if n6 {
				r.Nodes6 = s.routingTable6.Closest(m.A.InfoHash, s.conf.K)
			}
		}
		s.reply(raddr, m.T, r)

	case queryMethodGetPeers: // See BEP 32
		n4 := m.A.ContainsWant(krpc.WantNodes)
		n6 := m.A.ContainsWant(krpc.WantNodes6)

		// Get the ipv4/ipv6 peers storing the torrent infohash.
		var r krpc.ResponseResult
		if !n4 && !n6 {
			r.Values = s.peerManager.GetPeers(m.A.InfoHash, s.conf.K, utils.IsIPv6Addr(raddr))
		} else {
			if n4 {
				r.Values = s.peerManager.GetPeers(m.A.InfoHash, s.conf.K, false)
			}

			if n6 {
				values := s.peerManager.GetPeers(m.A.InfoHash, s.conf.K, true)
				if len(r.Values) == 0 {
					r.Values = values
				} else {
					r.Values = append(r.Values, values...)
				}
			}
		}

		// No Peers, and return the closest other nodes.
		if len(r.Values) == 0 {
			if !n4 && !n6 {
				if utils.IsIPv6Addr(raddr) {
					r.Nodes6 = s.routingTable6.Closest(m.A.InfoHash, s.conf.K)
				} else {
					r.Nodes = s.routingTable4.Closest(m.A.InfoHash, s.conf.K)
				}
			} else {
				if n4 {
					r.Nodes = s.routingTable4.Closest(m.A.InfoHash, s.conf.K)
				}
				if n6 {
					r.Nodes6 = s.routingTable6.Closest(m.A.InfoHash, s.conf.K)
				}
			}
		}

		r.Token = s.tokenManager.Token(raddr)
		s.reply(raddr, m.T, r)
<<<<<<< HEAD
		s.conf.OnSearch(m.A.InfoHash.HexString(), raddr)
=======
		s.conf.OnSearch(m.A.InfoHash.HexString(), raddr.IP, uint16(raddr.Port))

>>>>>>> ea8b503f
	case queryMethodAnnouncePeer:
		if s.tokenManager.Check(raddr, m.A.Token) {
			return
		}
		s.reply(raddr, m.T, krpc.ResponseResult{})
<<<<<<< HEAD
		s.conf.OnTorrent(m.A.InfoHash.HexString(), raddr)
=======
		s.conf.OnTorrent(m.A.InfoHash.HexString(), raddr.IP, m.A.GetPort(raddr.Port))

>>>>>>> ea8b503f
	default:
		s.sendError(raddr, m.T, "unknown query method", krpc.ErrorCodeMethodUnknown)
	}
}

func (s *Server) send(raddr net.Addr, m krpc.Message) (wrote bool, err error) {
	// // TODO: Should we check the ip blacklist??
	// if s.conf.Blacklist.In(utils.IPaddr(raddr), utils.Port(raddr)) {
	//     return
	// }

	m.RO = s.conf.ReadOnly // BEP 43
	if wrote, err = s.conf.HandleOutMessage(raddr, &m); !wrote && err == nil {
		wrote, err = s._send(raddr, m)
	}

	return
}

func (s *Server) _send(raddr net.Addr, m krpc.Message) (wrote bool, err error) {
	if m.T == "" || m.Y == "" {
		panic(`DHT message "t" or "y" must not be empty`)
	}

	buf := bytes.NewBuffer(nil)
	buf.Grow(128)
	if err = bencode.NewEncoder(buf).Encode(m); err != nil {
		panic(err)
	}

	n, err := s.conn.WriteTo(buf.Bytes(), raddr)
	if err != nil {
		err = fmt.Errorf("error writing %d bytes to %s: %s", buf.Len(), raddr, err)
		s.conf.Blacklist.Add(utils.IPAddr(raddr), 0)
		return
	}

	wrote = true
	if n != buf.Len() {
		err = io.ErrShortWrite
	}

	return
}

func (s *Server) sendError(raddr net.Addr, tid, reason string, code int) {
	if _, err := s.send(raddr, krpc.NewErrorMsg(tid, code, reason)); err != nil {
		s.conf.ErrorLog("error replying to %s: %s", raddr.String(), err.Error())
	}
}

func (s *Server) reply(raddr net.Addr, tid string, r krpc.ResponseResult) {
	r.ID = s.conf.ID
	if _, err := s.send(raddr, krpc.NewResponseMsg(tid, r)); err != nil {
		s.conf.ErrorLog("error replying to %s: %s", raddr.String(), err.Error())
	}
}

func (s *Server) request(t *transaction) (err error) {
	if s.isDisabled(t.Addr) {
		return errUnsupportedIPProtocol
	}

	t.Arg.ID = s.conf.ID
	if t.ID == "" {
		t.ID = s.transactionManager.GetTransactionID()
	}
	if _, err = s.send(t.Addr, krpc.NewQueryMsg(t.ID, t.Query, t.Arg)); err != nil {
		s.conf.ErrorLog("error replying to %s: %s", t.Addr.String(), err.Error())
	} else {
		s.transactionManager.AddTransaction(t)
	}
	return
}

func (s *Server) onError(t *transaction, code int, reason string) {
	s.conf.ErrorLog("got an error to ping '%s': code=%d, reason=%s",
		t.Addr.String(), code, reason)
	t.Done(Result{Code: code, Reason: reason})
}

func (s *Server) onTimeout(t *transaction) {
	// TODO: Should we use a task pool??
	t.Done(Result{Timeout: true})

	var qid string
	switch t.Query {
	case "find_node":
		qid = t.Arg.Target.String()
	case "get_peers", "announce_peer":
		qid = t.Arg.InfoHash.String()
	}
	s.conf.ErrorLog("transaction '%s' timeout: sid=%s, q=%s, qid=%s, laddr=%s, raddr=%s",
		t.ID, s.conf.ID, t.Query, qid, s.conn.LocalAddr(), t.Addr.String())
}

func (s *Server) onPingResp(t *transaction, a net.Addr, m krpc.Message) {
	t.Done(Result{})
}

func (s *Server) onGetPeersResp(t *transaction, a net.Addr, m krpc.Message) {
	// Store the response node with the token.
	if m.R.Token != "" {
		s.tokenPeerManager.Set(m.R.ID, a, m.R.Token)
	}

	// Get the peers.
	if len(m.R.Values) > 0 {
		t.Done(Result{Peers: m.R.Values})
		for _, addr := range m.R.Values {
			s.conf.OnTorrent(t.Arg.InfoHash.HexString(), addr.IP)
		}
		return
	}

	// Terminate the transaction.
	t.Done(Result{})

	// Search the torrent infohash recursively.
	t.Depth--
	if t.Depth < 1 {
		return
	}

	var found bool
	ids := t.Visited
	nodes := make([]krpc.Node, 0, len(m.R.Nodes)+len(m.R.Nodes6))
	for _, node := range m.R.Nodes {
		if node.ID == t.Arg.InfoHash {
			found = true
		}
		if ids.Contains(node.ID) {
			continue
		}
		if s.addNode2(node, m.RO) == NodeAdded {
			nodes = append(nodes, node)
			ids = append(ids, node.ID)
		}
	}
	for _, node := range m.R.Nodes6 {
		if node.ID == t.Arg.InfoHash {
			found = true
		}
		if ids.Contains(node.ID) {
			continue
		}
		if s.addNode2(node, m.RO) == NodeAdded {
			nodes = append(nodes, node)
			ids = append(ids, node.ID)
		}
	}

	if found || len(nodes) == 0 {
		return
	}

	for _, node := range nodes {
		s.getPeers(t.Arg.InfoHash, node.Addr, t.Depth, ids, t.Callback)
	}
}

func (s *Server) getPeers(info metainfo.Hash, addr metainfo.Address, depth int,
	ids metainfo.Hashes, cb ...func(Result)) {
	arg := krpc.QueryArg{InfoHash: info, Wants: s.want}
	t := newTransaction(s, addr.Addr(), queryMethodGetPeers, arg, cb...)
	t.OnResponse = s.onGetPeersResp
	t.Depth = depth
	t.Visited = ids
	if err := s.request(t); err != nil {
		s.conf.ErrorLog("fail to send query message to '%s': %s", addr.String(), err)
	}
}

// Ping sends a PING query to addr, and the callback function cb will be called
// when the response or error is returned, or it's timeout.
func (s *Server) Ping(addr net.Addr, cb ...func(Result)) (err error) {
	t := newTransaction(s, addr, queryMethodPing, krpc.QueryArg{}, cb...)
	t.OnResponse = s.onPingResp
	return s.request(t)
}

// GetPeers searches the peer storing the torrent by the infohash of the torrent,
// which will search it recursively until some peers are returned or it reaches
// the maximun depth, that's, ServerConfig.SearchDepth.
//
// If cb is given, it will be called when some peers are returned.
// Notice: it may be called for many times.
func (s *Server) GetPeers(infohash metainfo.Hash, cb ...func(Result)) {
	if infohash.IsZero() {
		panic("the infohash of the torrent is ZERO")
	}

	var nodes []krpc.Node
	if s.ipv4 {
		nodes = s.routingTable4.Closest(infohash, s.conf.K)
	}
	if s.ipv6 {
		nodes = append(nodes, s.routingTable6.Closest(infohash, s.conf.K)...)
	}

	if len(nodes) == 0 {
		if len(cb) != 0 && cb[0] != nil {
			cb[0](Result{})
		}
		return
	}

	ids := make(metainfo.Hashes, len(nodes))
	for i, node := range nodes {
		ids[i] = node.ID
	}

	for _, node := range nodes {
		s.getPeers(infohash, node.Addr, s.conf.SearchDepth, ids, cb...)
	}
}

// AnnouncePeer announces the torrent infohash to the K closest nodes,
// and returns the nodes to which it sends the announce_peer query.
func (s *Server) AnnouncePeer(infohash metainfo.Hash, port uint16, impliedPort bool) []krpc.Node {
	if infohash.IsZero() {
		panic("the infohash of the torrent is ZERO")
	}

	var nodes []krpc.Node
	if s.ipv4 {
		nodes = s.routingTable4.Closest(infohash, s.conf.K)
	}
	if s.ipv6 {
		nodes = append(nodes, s.routingTable6.Closest(infohash, s.conf.K)...)
	}

	sentNodes := make([]krpc.Node, 0, len(nodes))
	for _, node := range nodes {
		addr := node.Addr.Addr()
		token := s.tokenPeerManager.Get(infohash, addr)
		if token == "" {
			continue
		}

		arg := krpc.QueryArg{ImpliedPort: impliedPort, InfoHash: infohash, Port: port, Token: token}
		t := newTransaction(s, addr, queryMethodAnnouncePeer, arg)
		if err := s.request(t); err != nil {
			s.conf.ErrorLog("fail to send query message to '%s': %s", addr.String(), err)
		} else {
			sentNodes = append(sentNodes, node)
		}
	}

	return sentNodes
}

// FindNode sends the "find_node" query to the addr to find the target node.
//
// Notice: In general, it's used to bootstrap the routing table.
func (s *Server) FindNode(addr net.Addr, target metainfo.Hash) error {
	if target.IsZero() {
		panic("the target is ZERO")
	}

	return s.findNode(target, addr, s.conf.SearchDepth, nil)
}

func (s *Server) findNode(target metainfo.Hash, addr net.Addr, depth int,
	ids metainfo.Hashes) error {
	arg := krpc.QueryArg{Target: target, Wants: s.want}
	t := newTransaction(s, addr, queryMethodFindNode, arg)
	t.OnResponse = s.onFindNodeResp
	t.Visited = ids
	return s.request(t)
}

func (s *Server) onFindNodeResp(t *transaction, a net.Addr, m krpc.Message) {
	// Search the target node recursively.
	t.Depth--
	if t.Depth < 1 {
		return
	}

	var found bool
	ids := t.Visited
	nodes := make([]krpc.Node, 0, len(m.R.Nodes)+len(m.R.Nodes6))
	for _, node := range m.R.Nodes {
		if node.ID == t.Arg.Target {
			found = true
		}
		if ids.Contains(node.ID) {
			continue
		}
		if s.addNode2(node, m.RO) == NodeAdded {
			nodes = append(nodes, node)
			ids = append(ids, node.ID)
		}
	}
	for _, node := range m.R.Nodes6 {
		if node.ID == t.Arg.Target {
			found = true
		}
		if ids.Contains(node.ID) {
			continue
		}
		if s.addNode2(node, m.RO) == NodeAdded {
			nodes = append(nodes, node)
			ids = append(ids, node.ID)
		}
	}

	if found || len(nodes) == 0 {
		return
	}

	for _, node := range nodes {
		err := s.findNode(t.Arg.Target, node.Addr.Addr(), t.Depth, ids)
		if err != nil {
			s.conf.ErrorLog(`fail to send "find_node" query to '%s': %s`,
				node.Addr.String(), err)
		}
	}
}<|MERGE_RESOLUTION|>--- conflicted
+++ resolved
@@ -533,23 +533,13 @@
 
 		r.Token = s.tokenManager.Token(raddr)
 		s.reply(raddr, m.T, r)
-<<<<<<< HEAD
 		s.conf.OnSearch(m.A.InfoHash.HexString(), raddr)
-=======
-		s.conf.OnSearch(m.A.InfoHash.HexString(), raddr.IP, uint16(raddr.Port))
-
->>>>>>> ea8b503f
 	case queryMethodAnnouncePeer:
 		if s.tokenManager.Check(raddr, m.A.Token) {
 			return
 		}
 		s.reply(raddr, m.T, krpc.ResponseResult{})
-<<<<<<< HEAD
 		s.conf.OnTorrent(m.A.InfoHash.HexString(), raddr)
-=======
-		s.conf.OnTorrent(m.A.InfoHash.HexString(), raddr.IP, m.A.GetPort(raddr.Port))
-
->>>>>>> ea8b503f
 	default:
 		s.sendError(raddr, m.T, "unknown query method", krpc.ErrorCodeMethodUnknown)
 	}
